use crate::image_cleaner::{create_cleaned_image, download_cleaned_image};
use crate::types::ImageData;
use web_sys::{Event, HtmlSelectElement};
use yew::prelude::*;

#[derive(Properties, PartialEq)]
pub struct ImageCleanerProps {
    pub image_data: ImageData,
}

#[function_component(ImageCleaner)]
pub fn image_cleaner(props: &ImageCleanerProps) -> Html {
    let image_quality = use_state(|| 0.9);
<<<<<<< HEAD
    let initial_format = if props.image_data.mime_type.starts_with("image/png") {
=======
    let initial_format = if props.image_data.mime_type == "image/png" {
>>>>>>> fa387efc
        "png".to_string()
    } else {
        "jpeg".to_string()
    };
    let selected_format = use_state(|| initial_format);

    {
        let selected_format = selected_format.clone();
<<<<<<< HEAD
        use_effect_with(props.image_data.mime_type.clone(), move |mime_type| {
            if mime_type.starts_with("image/png") {
=======
        let mime_type = props.image_data.mime_type.clone();
        use_effect_with(mime_type.clone(), move |_| {
            if mime_type == "image/png" {
>>>>>>> fa387efc
                selected_format.set("png".to_string());
            } else {
                selected_format.set("jpeg".to_string());
            }
            || ()
        });
    }

    let download_cleaned_image_cb = {
        let data = props.image_data.clone();
        let image_quality = image_quality.clone();
        let selected_format = selected_format.clone();

        Callback::from(move |_| {
            let data_url = data.data_url.clone();
            let filename = data.name.clone();
            let quality = *image_quality;
            let format = (*selected_format).clone();

            wasm_bindgen_futures::spawn_local(async move {
                if let Ok((cleaned_data_url, cleaned_filename)) =
                    create_cleaned_image(&data_url, &filename, quality, &format).await
                {
                    download_cleaned_image(&cleaned_data_url, &cleaned_filename);
                }
            });
        })
    };

    html! {
        <div style="background: #d1ecf1; padding: 15px; border-radius: 4px; margin-top: 20px; border: 1px solid #bee5eb;">
            <h3>{"🖼️ Download Cleaned Image"}</h3>
            <p style="margin-bottom: 15px; color: #0c5460;">
                {"Download your image with all metadata removed for privacy:"}
            </p>

            <div style="margin-bottom: 15px; padding: 10px; background: rgba(255,255,255,0.7); border-radius: 4px;">
                <div style="display: flex; align-items: center; gap: 15px; flex-wrap: wrap; margin-bottom: 10px;">
                    <FormatSelector
                        selected_format={(*selected_format).clone()}
                        on_format_change={{
                            let selected_format = selected_format.clone();
                            Callback::from(move |format: String| {
                                selected_format.set(format);
                            })
                        }}
                    />

                    {
                        if *selected_format == "jpeg" {
                            html! {
                                <QualitySlider
                                    quality={*image_quality}
                                    on_quality_change={{
                                        let image_quality = image_quality.clone();
                                        Callback::from(move |quality: f64| {
                                            image_quality.set(quality);
                                        })
                                    }}
                                />
                            }
                        } else {
                            html! {}
                        }
                    }
                </div>
                <div style="font-size: 12px; color: #666;">
                    {"Removes ALL metadata including GPS, camera info, and EXIF data"}
                </div>
            </div>

            <button
                onclick={download_cleaned_image_cb}
                style="background: #17a2b8; color: white; border: none; padding: 10px 20px; border-radius: 4px; cursor: pointer; font-weight: bold; font-size: 14px;"
            >
                {"🧹 Download Privacy-Safe Image"}
            </button>
        </div>
    }
}

#[derive(Properties, PartialEq)]
struct FormatSelectorProps {
    pub selected_format: String,
    pub on_format_change: Callback<String>,
}

#[function_component(FormatSelector)]
fn format_selector(props: &FormatSelectorProps) -> Html {
    let on_change = {
        let on_format_change = props.on_format_change.clone();
        Callback::from(move |e: Event| {
            let select: HtmlSelectElement = e.target_unchecked_into();
            on_format_change.emit(select.value());
        })
    };

    html! {
        <label style="display: flex; align-items: center; gap: 5px;">
            {"Output Format:"}
            <select
                onchange={on_change}
                style="margin-left: 5px; padding: 4px 8px; border: 1px solid #ccc; border-radius: 3px;"
            >
                <option value="jpeg" selected={props.selected_format == "jpeg"}>{"JPEG (smaller file)"}</option>
                <option value="png" selected={props.selected_format == "png"}>{"PNG (lossless)"}</option>
            </select>
        </label>
    }
}

#[derive(Properties, PartialEq)]
struct QualitySliderProps {
    pub quality: f64,
    pub on_quality_change: Callback<f64>,
}

#[function_component(QualitySlider)]
fn quality_slider(props: &QualitySliderProps) -> Html {
    let on_input = {
        let on_quality_change = props.on_quality_change.clone();
        Callback::from(move |e: web_sys::InputEvent| {
            let input: web_sys::HtmlInputElement = e.target_unchecked_into();
            if let Ok(val) = input.value().parse::<f64>() {
                on_quality_change.emit(val);
            }
        })
    };

    html! {
        <label style="display: flex; align-items: center; gap: 5px;">
            {"Quality:"}
            <input
                type="range"
                min="0.3"
                max="1.0"
                step="0.1"
                value={props.quality.to_string()}
                oninput={on_input}
                style="margin: 0 5px;"
            />
            <span style="font-size: 12px; color: #666;">
                {format!("{}%", (props.quality * 100.0) as u8)}
            </span>
        </label>
    }
}<|MERGE_RESOLUTION|>--- conflicted
+++ resolved
@@ -11,11 +11,7 @@
 #[function_component(ImageCleaner)]
 pub fn image_cleaner(props: &ImageCleanerProps) -> Html {
     let image_quality = use_state(|| 0.9);
-<<<<<<< HEAD
     let initial_format = if props.image_data.mime_type.starts_with("image/png") {
-=======
-    let initial_format = if props.image_data.mime_type == "image/png" {
->>>>>>> fa387efc
         "png".to_string()
     } else {
         "jpeg".to_string()
@@ -24,14 +20,10 @@
 
     {
         let selected_format = selected_format.clone();
-<<<<<<< HEAD
-        use_effect_with(props.image_data.mime_type.clone(), move |mime_type| {
-            if mime_type.starts_with("image/png") {
-=======
         let mime_type = props.image_data.mime_type.clone();
         use_effect_with(mime_type.clone(), move |_| {
-            if mime_type == "image/png" {
->>>>>>> fa387efc
+            if mime_type.starts_with("image/png") {
+
                 selected_format.set("png".to_string());
             } else {
                 selected_format.set("jpeg".to_string());
